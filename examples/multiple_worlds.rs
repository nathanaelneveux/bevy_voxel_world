use std::sync::Arc;

use bevy::{
    pbr::{CascadeShadowConfigBuilder, MaterialPipeline, MaterialPipelineKey},
    prelude::*,
    render::{
        mesh::MeshVertexBufferLayoutRef,
        render_resource::{
<<<<<<< HEAD
            AsBindGroup, RenderPipelineDescriptor, ShaderRef,
            SpecializedMeshPipelineError,
=======
            AsBindGroup, RenderPipelineDescriptor, ShaderDefVal, ShaderRef, SpecializedMeshPipelineError,
>>>>>>> b1fe817a
        },
    },
    utils::HashMap,
};
use bevy_voxel_world::{
    prelude::*,
    rendering::{vertex_layout, VOXEL_TEXTURE_SHADER_HANDLE},
};
use noise::{HybridMulti, NoiseFn, Perlin};

const RED: u8 = 0;
const GREEN: u8 = 1;
const BLUE: u8 = 2;

// This is the main world configuration. In this example, the main world is the procedural terrain.
#[derive(Resource, Clone, Default)]
struct MainWorld;

impl VoxelWorldConfig for MainWorld {
    type MaterialIndex = u8;
    type ChunkUserBundle = ();

    fn spawning_distance(&self) -> u32 {
        10
    }

    fn voxel_lookup_delegate(&self) -> VoxelLookupDelegate<Self::MaterialIndex> {
        Box::new(move |_chunk_pos| get_voxel_fn())
    }

    fn texture_index_mapper(
        &self,
    ) -> Arc<dyn Fn(Self::MaterialIndex) -> [u32; 3] + Send + Sync> {
        Arc::new(|mat| match mat {
            0 => [0, 0, 0],
            1 => [1, 1, 1],
            2 => [2, 2, 2],
            3 => [3, 3, 3],
            _ => [0, 0, 0],
        })
    }
}

// This is the second world configuration. In this example, the second world is using a custom material.
#[derive(Resource, Clone, Default)]
struct SecondWorld;

impl VoxelWorldConfig for SecondWorld {
    type MaterialIndex = u8;
    type ChunkUserBundle = ();

    fn texture_index_mapper(&self) -> Arc<dyn Fn(u8) -> [u32; 3] + Send + Sync> {
        Arc::new(|vox_mat: u8| match vox_mat {
            RED => [1, 1, 1],
            GREEN => [2, 2, 2],
            BLUE | _ => [3, 3, 3],
        })
    }
}

fn main() {
    App::new()
        .add_plugins(DefaultPlugins)
        .add_plugins(MaterialPlugin::<CustomVoxelMaterial>::default())
        .add_plugins(VoxelWorldPlugin::with_config(MainWorld)) // Add the main world
        .add_plugins(
            // Add the second world with a custom material
            VoxelWorldPlugin::with_config(SecondWorld)
                .with_material(CustomVoxelMaterial { _unused: 0 }),
        )
        .add_systems(Startup, setup)
        .run();
}

fn setup(mut commands: Commands, mut second_world: VoxelWorld<SecondWorld>) {
    // --- Just scene setup below ---

    // camera
    commands.spawn((
        Camera3d::default(),
        Transform::from_xyz(-10.0, 10.0, -10.0).looking_at(Vec3::Y * 4.0, Vec3::Y),
        // This tells bevy_voxel_world to use this cameras transform to calculate spawning area
        VoxelWorldCamera::<MainWorld>::default(),
        VoxelWorldCamera::<SecondWorld>::default(),
    ));

    // Sun
    let cascade_shadow_config = CascadeShadowConfigBuilder { ..default() }.build();
    commands.spawn((
        DirectionalLight {
            color: Color::srgb(0.98, 0.95, 0.82),
            shadows_enabled: true,
            ..default()
        },
        Transform::from_xyz(0.0, 0.0, 0.0)
            .looking_at(Vec3::new(-0.15, -0.1, 0.15), Vec3::Y),
        cascade_shadow_config,
    ));

    // Ambient light, same color as sun
    commands.insert_resource(AmbientLight {
        color: Color::srgb(0.98, 0.95, 0.82),
        brightness: 100.0,
    });

    // Set some voxels in the second world
    second_world.set_voxel(IVec3::new(0, 2, 0), WorldVoxel::Solid(RED));
    second_world.set_voxel(IVec3::new(1, 2, 0), WorldVoxel::Solid(RED));
    second_world.set_voxel(IVec3::new(0, 2, 1), WorldVoxel::Solid(RED));
    second_world.set_voxel(IVec3::new(0, 2, -1), WorldVoxel::Solid(RED));
    second_world.set_voxel(IVec3::new(-1, 2, 0), WorldVoxel::Solid(GREEN));
    second_world.set_voxel(IVec3::new(-2, 2, 0), WorldVoxel::Solid(GREEN));
    second_world.set_voxel(IVec3::new(-1, 3, 0), WorldVoxel::Solid(RED));
    second_world.set_voxel(IVec3::new(-2, 3, 0), WorldVoxel::Solid(RED));
    second_world.set_voxel(IVec3::new(0, 3, 0), WorldVoxel::Solid(RED));
}

fn get_voxel_fn() -> Box<dyn FnMut(IVec3) -> WorldVoxel + Send + Sync> {
    // Set up some noise to use as the terrain height map
    let mut noise = HybridMulti::<Perlin>::new(1234);
    noise.octaves = 4;
    noise.frequency = 1.0;
    noise.lacunarity = 2.2;
    noise.persistence = 0.5;

    // We use this to cache the noise value for each y column so we only need
    // to calculate it once per x/z coordinate
    let mut cache = HashMap::<(i32, i32), f64>::new();

    // Then we return this boxed closure that captures the noise and the cache
    // This will get sent off to a separate thread for meshing by bevy_voxel_world
    Box::new(move |pos: IVec3| {
        // Sea level
        if pos.y < 1 {
            return WorldVoxel::Solid(3);
        }

        let [x, y, z] = pos.as_dvec3().to_array();

        let sample = match cache.get(&(pos.x, pos.z)) {
            Some(sample) => *sample,
            None => {
                let sample = noise.get([x / 700.0, z / 700.0]) * 5.0;
                cache.insert((pos.x, pos.z), sample);
                sample
            }
        };

        // If y is less than the noise sample, we will set the voxel to solid
        let is_surface = y < sample;
        let is_sub_surface = y < sample - 1.0;

        if is_surface && !is_sub_surface {
            // Solid voxel of material type 0
            WorldVoxel::Solid(0)
        } else if is_sub_surface {
            // Solid voxel of material type 1
            WorldVoxel::Solid(1)
        } else {
            WorldVoxel::Air
        }
    })
}

// This is the custom material. You can set this up like any other material in Bevy.
#[derive(Asset, TypePath, AsBindGroup, Debug, Clone)]
struct CustomVoxelMaterial {
    // We're not using any uniforms in this example
    _unused: u32,
}

impl Material for CustomVoxelMaterial {
    fn vertex_shader() -> ShaderRef {
        // You can use the default shader from bevy_voxel_world for the vertex shader for simplicity
        VOXEL_TEXTURE_SHADER_HANDLE.into()
    }

    fn fragment_shader() -> ShaderRef {
        "custom_material.wgsl".into()
    }

    fn specialize(
        _pipeline: &MaterialPipeline<Self>,
        descriptor: &mut RenderPipelineDescriptor,
        layout: &MeshVertexBufferLayoutRef,
        _key: MaterialPipelineKey<Self>,
    ) -> Result<(), SpecializedMeshPipelineError> {
        if descriptor
            .vertex
            .shader_defs
            .contains(&ShaderDefVal::Bool("PREPASS_PIPELINE".into(), true))
        {
            return Ok(());
        }

        // Use `vertex_layout()` from `bevy_voxel_world` to get the correct vertex layout
        let vertex_layout = layout.0.get_layout(&vertex_layout())?;
        descriptor.vertex.buffers = vec![vertex_layout];
        Ok(())
    }
}<|MERGE_RESOLUTION|>--- conflicted
+++ resolved
@@ -6,12 +6,8 @@
     render::{
         mesh::MeshVertexBufferLayoutRef,
         render_resource::{
-<<<<<<< HEAD
-            AsBindGroup, RenderPipelineDescriptor, ShaderRef,
+            AsBindGroup, RenderPipelineDescriptor, ShaderDefVal, ShaderRef,
             SpecializedMeshPipelineError,
-=======
-            AsBindGroup, RenderPipelineDescriptor, ShaderDefVal, ShaderRef, SpecializedMeshPipelineError,
->>>>>>> b1fe817a
         },
     },
     utils::HashMap,
